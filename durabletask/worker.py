--- conflicted
+++ resolved
@@ -12,11 +12,7 @@
 from threading import Event, Thread
 from types import GeneratorType
 from enum import Enum
-<<<<<<< HEAD
-from typing import Any, Generator, Optional, Sequence, TypeVar, Union
-=======
 from typing import Any, Generator, Optional, Sequence, Tuple, TypeVar, Union
->>>>>>> 3eaf42c2
 import uuid
 from packaging.version import InvalidVersion, parse
 
@@ -837,14 +833,8 @@
         self._pending_actions: dict[int, pb.OrchestratorAction] = {}
         self._pending_tasks: dict[int, task.CompletableTask] = {}
         # Maps entity ID to task ID
-<<<<<<< HEAD
-        self._entity_task_id_map: dict[str, tuple[EntityInstanceId, int, Optional[str]]] = {}
-=======
         self._entity_task_id_map: dict[str, tuple[EntityInstanceId, int]] = {}
         self._entity_lock_task_id_map: dict[str, tuple[EntityInstanceId, int]] = {}
->>>>>>> 3eaf42c2
-        # Maps criticalSectionId to task ID
-        self._entity_lock_id_map: dict[str, int] = {}
         self._sequence_number = 0
         self._new_uuid_counter = 0
         self._current_utc_datetime = datetime(1000, 1, 1)
@@ -1181,16 +1171,7 @@
             raise RuntimeError(error_message)
 
         encoded_input = shared.to_json(input) if input is not None else None
-<<<<<<< HEAD
-        action = ph.new_call_entity_action(id,
-                                           self.instance_id,
-                                           entity_id,
-                                           operation,
-                                           encoded_input,
-                                           self.new_uuid())
-=======
         action = ph.new_call_entity_action(id, self.instance_id, entity_id, operation, encoded_input, self.new_uuid())
->>>>>>> 3eaf42c2
         self._pending_actions[id] = action
 
         fn_task = task.CompletableTask()
@@ -1277,22 +1258,14 @@
         self.set_continued_as_new(new_input, save_events)
 
     def new_uuid(self) -> str:
-<<<<<<< HEAD
-        URL_NAMESPACE: str = "9e952958-5e33-4daf-827f-2fa12937b875"
-=======
         NAMESPACE_UUID: str = "9e952958-5e33-4daf-827f-2fa12937b875"
->>>>>>> 3eaf42c2
 
         uuid_name_value = \
             f"{self._instance_id}" \
             f"_{self.current_utc_datetime.strftime(DATETIME_STRING_FORMAT)}" \
             f"_{self._new_uuid_counter}"
         self._new_uuid_counter += 1
-<<<<<<< HEAD
-        namespace_uuid = uuid.uuid5(uuid.NAMESPACE_OID, URL_NAMESPACE)
-=======
         namespace_uuid = uuid.uuid5(uuid.NAMESPACE_OID, NAMESPACE_UUID)
->>>>>>> 3eaf42c2
         return str(uuid.uuid5(namespace_uuid, uuid_name_value))
 
 
@@ -1635,40 +1608,11 @@
                     raise TypeError("Unexpected sub-orchestration task type")
             elif event.HasField("eventRaised"):
                 if event.eventRaised.name in ctx._entity_task_id_map:
-<<<<<<< HEAD
-                    # This eventRaised represents the result of an entity operation after being translated to the old
-                    # entity protocol by the Durable WebJobs extension
-                    entity_id, task_id, action_type = ctx._entity_task_id_map.get(event.eventRaised.name, (None, None, None))
-                    if entity_id is None:
-                        raise RuntimeError(f"Could not retrieve entity ID for entity-related eventRaised with ID '{event.eventId}'")
-                    if task_id is None:
-                        raise RuntimeError(f"Could not retrieve task ID for entity-related eventRaised with ID '{event.eventId}'")
-                    entity_task = ctx._pending_tasks.pop(task_id, None)
-                    if not entity_task:
-                        raise RuntimeError(f"Could not retrieve entity task for entity-related eventRaised with ID '{event.eventId}'")
-                    result = None
-                    if not ph.is_empty(event.eventRaised.input):
-                        # TODO: Investigate why the event result is wrapped in a dict with "result" key
-                        result = shared.from_json(event.eventRaised.input.value)["result"]
-                    if action_type == "entityOperationCalled":
-                        ctx._entity_context.recover_lock_after_call(entity_id)
-                        entity_task.complete(result)
-                        ctx.resume()
-                    elif action_type == "entityLockRequested":
-                        ctx._entity_context.complete_acquire(event.eventRaised.name)
-                        entity_task.complete(EntityLock(ctx))
-                        ctx.resume()
-                    else:
-                        raise RuntimeError(f"Unknown action type '{action_type}' for entity-related eventRaised "
-                                           f"with ID '{event.eventId}'")
-
-=======
                     entity_id, task_id = ctx._entity_task_id_map.get(event.eventRaised.name, (None, None))
                     self._handle_entity_event_raised(ctx, event, entity_id, task_id, False)
                 elif event.eventRaised.name in ctx._entity_lock_task_id_map:
                     entity_id, task_id = ctx._entity_lock_task_id_map.get(event.eventRaised.name, (None, None))
                     self._handle_entity_event_raised(ctx, event, entity_id, task_id, True)
->>>>>>> 3eaf42c2
                 else:
                     # event names are case-insensitive
                     event_name = event.eventRaised.name.casefold()
@@ -1834,23 +1778,11 @@
                 action = ctx._pending_actions.pop(event.eventId, None)
                 if action and action.HasField("sendEntityMessage"):
                     if action.sendEntityMessage.HasField("entityOperationCalled"):
-<<<<<<< HEAD
-                        action_type = "entityOperationCalled"
-                    elif action.sendEntityMessage.HasField("entityLockRequested"):
-                        action_type = "entityLockRequested"
-                    else:
-                        return
-
-                    entity_id = EntityInstanceId.parse(event.eventSent.instanceId)
-                    event_id = json.loads(event.eventSent.input.value)["id"]
-                    ctx._entity_task_id_map[event_id] = (entity_id, event.eventId, action_type)
-=======
                         entity_id, event_id = self._parse_entity_event_sent_input(event)
                         ctx._entity_task_id_map[event_id] = (entity_id, event.eventId)
                     elif action.sendEntityMessage.HasField("entityLockRequested"):
                         entity_id, event_id = self._parse_entity_event_sent_input(event)
                         ctx._entity_lock_task_id_map[event_id] = (entity_id, event.eventId)
->>>>>>> 3eaf42c2
             else:
                 eventType = event.WhichOneof("eventType")
                 raise task.OrchestrationStateError(
