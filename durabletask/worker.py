--- conflicted
+++ resolved
@@ -12,12 +12,8 @@
 from threading import Event, Thread
 from types import GeneratorType
 from enum import Enum
-<<<<<<< HEAD
 from typing import Any, Generator, Optional, Sequence, Tuple, TypeVar, Union
-=======
-from typing import Any, Generator, Optional, Sequence, TypeVar, Union
 import uuid
->>>>>>> c54c386a
 from packaging.version import InvalidVersion, parse
 
 import grpc
