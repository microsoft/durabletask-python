--- conflicted
+++ resolved
@@ -1235,8 +1235,6 @@
             old_events: Sequence[pb.HistoryEvent],
             new_events: Sequence[pb.HistoryEvent],
     ) -> ExecutionResults:
-<<<<<<< HEAD
-=======
         orchestration_name = "<unknown>"
         orchestration_started_events = [e for e in old_events if e.HasField("executionStarted")]
         if len(orchestration_started_events) >= 1:
@@ -1246,19 +1244,12 @@
             f"{instance_id}: Beginning replay for orchestrator {orchestration_name}..."
         )
 
-        self._entity_state = OrchestrationEntityContext(instance_id)
-
->>>>>>> 5b453edd
         if not new_events:
             raise task.OrchestrationStateError(
                 "The new history event list must have at least one event in it."
             )
-<<<<<<< HEAD
 
         ctx = _RuntimeOrchestrationContext(instance_id, self._registry)
-=======
-        ctx = _RuntimeOrchestrationContext(instance_id, self._registry, self._entity_state)
->>>>>>> 5b453edd
         try:
             # Rebuild local state by replaying old history into the orchestrator function
             self._logger.debug(
