--- conflicted
+++ resolved
@@ -265,13 +265,8 @@
 
         The default implementation of this method creates a name-based UUID
         using the algorithm from RFC 4122 §4.3. The name input used to generate
-<<<<<<< HEAD
-        this value is a combination of the orchestration instance ID and an
-        internally managed sequence number.
-=======
         this value is a combination of the orchestration instance ID, the current UTC datetime,
         and an internally managed counter.
->>>>>>> 3eaf42c2
 
         Returns
         -------
